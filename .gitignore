/.quarto/
/_site/
<<<<<<< HEAD
=======
/_freeze/
>>>>>>> 26678462
.vscode

.env<|MERGE_RESOLUTION|>--- conflicted
+++ resolved
@@ -1,9 +1,6 @@
 /.quarto/
 /_site/
-<<<<<<< HEAD
-=======
 /_freeze/
->>>>>>> 26678462
 .vscode
 
 .env