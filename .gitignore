/.quarto/
/_site/
<<<<<<< HEAD
=======
/_freeze/
>>>>>>> 1f850403
.vscode

.env<|MERGE_RESOLUTION|>--- conflicted
+++ resolved
@@ -1,9 +1,6 @@
 /.quarto/
 /_site/
-<<<<<<< HEAD
-=======
 /_freeze/
->>>>>>> 1f850403
 .vscode
 
 .env