--- conflicted
+++ resolved
@@ -18,11 +18,6 @@
       href: https://huggingface.co/Slyracoon23
 ---
 
-<<<<<<< HEAD
-
-Earl Potters is an AI Engineer specializing in intelligent agents and large language models, based in San Francisco. Co-founded and built production-ready AI solutions at [Missio AI](https://missio.ai) and won numerous hackathons, including a $100K grand prize in Blockchain Journalism at Metabuild 2022 hackthon -- [Refound Journalism](https://devpost.com/software/refound-journalism?_gl=1*wxfx66*_gcl_au*Nzk4NzIyNTUyLjE3NDAxNjYyNTY.*_ga*ODc4NzM1MTEyLjE3NDAxNjYyNTY.*_ga_0YHJK3Y10M*MTc0MTIxMzYzNi4yLjEuMTc0MTIxMzY3OS4wLjAuMA..).
-=======
->>>>>>> c5a4b01a
 
 An AI Engineer specializing in intelligent agents and large language models, based in San Francisco. Co-founded and built production-ready PM AI Agent at [Missio AI](https://missio.ai), with a mission to advance the development of autonomous AI systems that can meaningfully assist and augment human capabilities.
 
